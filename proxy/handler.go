--- conflicted
+++ resolved
@@ -10,14 +10,8 @@
 	"io"
 
 	"google.golang.org/grpc"
-<<<<<<< HEAD
 	"google.golang.org/grpc/metadata"
 	"google.golang.org/grpc/peer"
-=======
-	"google.golang.org/grpc/codes"
-	"google.golang.org/grpc/metadata"
-	"google.golang.org/grpc/transport"
->>>>>>> 1eec2718
 )
 
 var (
@@ -74,7 +68,6 @@
 	if err != nil {
 		return err
 	}
-<<<<<<< HEAD
 	defer s.director.Release(outCtx, backendConn)
 
 	clientCtx, clientCancel := context.WithCancel(outCtx)
@@ -82,15 +75,7 @@
 	if _, ok := metadata.FromOutgoingContext(outCtx); !ok {
 		clientCtx = copyMetadata(clientCtx, outCtx)
 	}
-=======
 
-	incomingMD, ok := metadata.FromIncomingContext(clientCtx)
-	if ok {
-		clientCtx = metadata.NewOutgoingContext(clientCtx, incomingMD)
-	}
-
-	// TODO(mwitkow): Add a `forwarded` header to metadata, https://en.wikipedia.org/wiki/X-Forwarded-For.
->>>>>>> 1eec2718
 	clientStream, err := grpc.NewClientStream(clientCtx, clientStreamDescForProxying, backendConn, fullMethodName)
 	if err != nil {
 		return err
